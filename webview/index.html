--- conflicted
+++ resolved
@@ -30,19 +30,12 @@
                     <span class="cursor-value" id="cursorValue">Entire File</span>
                 </div>
             </div>
-<<<<<<< HEAD
-
             <div class="view-tabs" id="viewTabs">
-                <button class="view-tab" data-view="calls">Calls</button>
-                <button class="view-tab" data-view="simple">Simple</button>
-                <button class="view-tab active" data-view="advanced">Advanced</button>
-            </div>
-
-            <div class="checkbox-dropdown">
-=======
-            
+                <button class="view-tab" data-view="short" title="Short View: Shows only method calls, function calls, and returns - minimal execution flow">Short</button>
+                <button class="view-tab" data-view="compact" title="Compact View: Hides verbose elements like prints, imports, exceptions - cleaner overview">Compact</button>
+                <button class="view-tab active" data-view="detailed" title="Detailed View: Shows everything - complete flowchart with all node types and details">Detailed</button>
+            </div>
             <div class="header-actions">
->>>>>>> 903adc98
                 <div class="top-buttons">
                     <button id="helpBtn" class="control-button">?</button>
                     <button id="bugReportBtn" class="control-button">!</button>
