"""Backwards compatible entry point for post-processing utilities."""
from __future__ import annotations

from flowchart.post_processing import FlowchartPostProcessor

<<<<<<< HEAD
__all__ = ["FlowchartPostProcessor"]
=======
	def __init__(self, processor):
		self.processor = processor
		# Clear class variables to prevent state bleeding between tests
		FlowchartPostProcessor.collapsed_subgraphs = {}
		FlowchartPostProcessor.subgraph_whitelist = set()
		FlowchartPostProcessor.force_collapse_list = set()
		self._load_whitelist_from_env()

	def _load_whitelist_from_env(self):
		"""Load whitelist and force collapse list from environment variables."""
		# Load whitelist
		whitelist_env = os.getenv('SUBGRAPH_WHITELIST', '')
		if whitelist_env:
			whitelist_items = [item.strip() for item in whitelist_env.split(',') if item.strip()]
			FlowchartPostProcessor.subgraph_whitelist = set(whitelist_items)
			print(f"Loaded whitelist: {FlowchartPostProcessor.subgraph_whitelist}")
		else:
			FlowchartPostProcessor.subgraph_whitelist = set()
		
		# Load force collapse list
		force_collapse_env = os.getenv('FORCE_COLLAPSE_LIST', '')
		if force_collapse_env:
			force_collapse_items = [item.strip() for item in force_collapse_env.split(',') if item.strip()]
			FlowchartPostProcessor.force_collapse_list = set(force_collapse_items)
			print(f"Loaded force collapse list: {FlowchartPostProcessor.force_collapse_list}")
		else:
			FlowchartPostProcessor.force_collapse_list = set()

	def _get_scope_identifier(self, scope):
		"""Generate unique scope identifier in format (file-parent)/(file-name)/function-name."""
		if not scope:
			return None
		
		# Get file information from processor if available
		file_path = getattr(self.processor, 'file_path', '')
		if file_path:
			# Extract parent directory and filename
			parent_dir = os.path.basename(os.path.dirname(file_path))
			file_name = os.path.splitext(os.path.basename(file_path))[0]
			return f"({parent_dir})/({file_name})/{scope}"
		else:
			# Fallback to just scope name if no file path
			return scope

	def _optimize_graph(self):
		"""Remove bypass nodes and optimize connections."""
		bypass_nodes = {nid for nid, ndef in self.processor.nodes.items() 
					   if re.search(r'\{\{\s*\}\}$', ndef)}
		if not bypass_nodes: 
			return
		
		forwarding_map = {}
		# Updated pattern to match both --> and <--> arrows
		conn_pattern = re.compile(r'\s*(\w+)\s*(<)?-->(?:\|(.*?)\|)?\s*(\w+)\s*')
		
		# Build forwarding map
		for conn_str in self.processor.connections:
			match = conn_pattern.match(conn_str)
			if not match: 
				continue
			from_id, bidirectional, _, to_id = match.groups()
			if from_id in bypass_nodes: 
				forwarding_map[from_id] = to_id
		
		# Resolve forwarding chains
		for node_id in list(forwarding_map.keys()):
			visited = {node_id}
			current_target = forwarding_map.get(node_id)
			while current_target in forwarding_map:
				next_node = forwarding_map[current_target]
				if next_node in visited: 
					break
				visited.add(next_node)
				current_target = next_node
			if current_target:
				for visited_node in visited: 
					forwarding_map[visited_node] = current_target
		
		# Rebuild connections
		new_connections = []
		for conn_str in self.processor.connections:
			match = conn_pattern.match(conn_str)
			if not match: 
				continue
			from_id, bidirectional, label, to_id = match.groups()
			if from_id in bypass_nodes: 
				continue
			if to_id in forwarding_map: 
				to_id = forwarding_map[to_id]
			# Preserve bidirectional arrows
			arrow = '<-->' if bidirectional else '-->'
			if label: 
				new_connections.append(f'	{from_id} {arrow}|{label}| {to_id}')
			else: 
				new_connections.append(f'	{from_id} {arrow} {to_id}')
		
		self.processor.connections = new_connections
		
		# Remove bypass nodes
		for node_id in bypass_nodes:
			if node_id in self.processor.nodes: 
				del self.processor.nodes[node_id]

	def _prune_unreferenced_nodes(self):
		"""Remove nodes not referenced by any remaining connections.

		This hides floating/unused nodes. Works for functions and classes alike
		because pruning is purely connection-based and scope-agnostic.
		Controlled via env PRUNE_UNUSED_NODES (default: enabled).
		"""
		if os.getenv('PRUNE_UNUSED_NODES', '1') != '1':
			return

		# Collect referenced ids from connections
		referenced = set()
		conn_pattern = re.compile(r'\s*(\w+)\s*-->(?:\|(.*?)\|)?\s*(\w+)\s*')
		for conn_str in self.processor.connections:
			match = conn_pattern.match(conn_str)
			if not match:
				continue
			from_id, _, to_id = match.groups()
			referenced.add(from_id)
			referenced.add(to_id)

		# Always keep End if present
		if getattr(self.processor, 'end_id', None):
			referenced.add(self.processor.end_id)

		# Remove nodes not referenced
		all_ids = set(self.processor.nodes.keys())
		to_delete = all_ids - referenced
		if not to_delete:
			return

		for nid in to_delete:
			self.processor.nodes.pop(nid, None)
			self.processor.node_scopes.pop(nid, None)

	def _parse_connection(self, conn_str):
		"""Parse connection string to extract from_id, label, and to_id."""
		conn_pattern = re.compile(r'\s*(\w+)\s*-->(?:\|(.*?)\|)?\s*(\w+)\s*')
		match = conn_pattern.match(conn_str)
		if match:
			from_id, label, to_id = match.groups()
			return from_id, label or "", to_id
		return None, "", None

	def _is_subgraph_too_large(self, scope):
		"""
		Check if a subgraph should be collapsed based on priority rules.
		
		Priority order (highest to lowest):
		1. Force collapse EXACT match - highest priority
		2. Whitelist EXACT match - second priority
		3. Entry point protection - third priority
		4. Force collapse PATTERN match - fourth priority
		5. Whitelist PATTERN match - fifth priority
		6. Size-based - lowest priority
		"""
		# 1. Force collapse EXACT match - highest priority
		if scope in FlowchartPostProcessor.force_collapse_list:
			return True
		
		# 2. Whitelist EXACT match - second priority
		if scope in FlowchartPostProcessor.subgraph_whitelist:
			return False
		
		# 3. Entry point protection - third priority
		if hasattr(self, 'entry_name') and self.entry_name and scope == self.entry_name:
			return False
		
		# 4 & 5. Extract class name for pattern matching (if applicable)
		class_name = None
		if scope.startswith("class_") and len(scope) > 6:
			class_name = scope[6:]  # Remove "class_" prefix
		
		# 4. Force collapse PATTERN match - fourth priority
		if class_name and class_name in FlowchartPostProcessor.force_collapse_list:
			return True
		
		# 5. Whitelist PATTERN match - fifth priority
		if class_name and class_name in FlowchartPostProcessor.subgraph_whitelist:
			return False
		
		# 6. Size-based - lowest priority
		max_subgraph_nodes = int(os.getenv('MAX_SUBGRAPH_NODES', FlowchartConfig.MAX_SUBGRAPH_NODES))
		
		scope_nodes = [nid for nid, sc in self.processor.node_scopes.items() if sc == scope]
		return len(scope_nodes) > max_subgraph_nodes

	def _get_subgraph_node_count(self, scope):
		"""Get the number of nodes in a subgraph scope."""
		scope_nodes = [nid for nid, sc in self.processor.node_scopes.items() if sc == scope]
		return len(scope_nodes)

	def _build_collapsed_subgraph(self, scope, indent, lines):
		"""Build a collapsed subgraph for large scopes."""
		if scope not in FlowchartPostProcessor.collapsed_subgraphs:
			return
		
		metadata = FlowchartPostProcessor.collapsed_subgraphs[scope]
		node_count = metadata["node_count"]
		subgraph_name = metadata["subgraph_name"]
		
		collapsed_node_id = f"collapsed_nodes__{scope}_{node_count}"
		# Generate collapsed subgraph with Mermaid's collapsible syntax
		lines.append(f'{indent}subgraph "{subgraph_name}"')
		lines.append(f'{indent}    {collapsed_node_id}["Collapsed nodes ({node_count})"]')
		lines.append(f'{indent}end')

	def _redirect_connections_to_subgraphs(self):
		"""Redirect connections to collapsed subgraphs."""
		if not FlowchartPostProcessor.collapsed_subgraphs:
			return
		
		# Create a mapping from original node IDs to collapsed node IDs
		node_redirect_map = {}
		for scope, metadata in FlowchartPostProcessor.collapsed_subgraphs.items():
			collapsed_node_id = metadata["collapsed_node_id"]
			scope_nodes = metadata["scope_nodes"]
			
			# Map all nodes in this scope to the collapsed node
			for node_id in scope_nodes:
				node_redirect_map[node_id] = collapsed_node_id
		
		# Update connections to redirect to collapsed nodes
		new_connections = []
		for connection in self.processor.connections:
			# Parse connection with support for bidirectional arrows
			conn_pattern = re.compile(r'\s*(\w+)\s*(<)?-->(?:\|(.*?)\|)?\s*(\w+)\s*')
			match = conn_pattern.match(connection)
			if match:
				from_id, bidirectional, label, to_id = match.groups()
				# Redirect both from and to nodes if they're in collapsed subgraphs
				new_from_id = node_redirect_map.get(from_id, from_id)
				new_to_id = node_redirect_map.get(to_id, to_id)
				
				# Only keep connections that don't point to deleted nodes
				if new_from_id in self.processor.nodes or new_from_id == from_id:
					if new_to_id in self.processor.nodes or new_to_id == to_id:
						# Rebuild the connection string with bidirectional support
						arrow = '<-->' if bidirectional else '-->'
						if label:
							new_connections.append(f'    {new_from_id} {arrow}|{label}| {new_to_id}')
						else:
							new_connections.append(f'    {new_from_id} {arrow} {new_to_id}')
		
		# Add connections for collapsed subgraphs
		for scope, metadata in FlowchartPostProcessor.collapsed_subgraphs.items():
			collapsed_node_id = metadata["collapsed_node_id"]
			scope_nodes = metadata["scope_nodes"]
			
			# Find connections that go into this scope (from outside to inside)
			entry_connections = set()
			for connection in self.processor.connections:
				conn_pattern = re.compile(r'\s*(\w+)\s*(<)?-->(?:\|(.*?)\|)?\s*(\w+)\s*')
				match = conn_pattern.match(connection)
				if match:
					from_id, bidirectional, label, to_id = match.groups()
					if from_id and to_id and to_id in scope_nodes:
						# This connection goes into the collapsed scope
						if from_id in self.processor.nodes:
							conn_key = (from_id, collapsed_node_id, label, bidirectional)
							if conn_key not in entry_connections:
								entry_connections.add(conn_key)
								# Preserve bidirectional arrows for method calls
								arrow = '<-->' if bidirectional else '-->'
								if label:
									new_connections.append(f'    {from_id} {arrow}|{label}| {collapsed_node_id}')
								else:
									new_connections.append(f'    {from_id} {arrow} {collapsed_node_id}')
			
			# Find connections that come out of this scope (from inside to outside)
			exit_connections = set()
			for connection in self.processor.connections:
				conn_pattern = re.compile(r'\s*(\w+)\s*(<)?-->(?:\|(.*?)\|)?\s*(\w+)\s*')
				match = conn_pattern.match(connection)
				if match:
					from_id, bidirectional, label, to_id = match.groups()
					if from_id and to_id and from_id in scope_nodes:
						# This connection comes out of the collapsed scope
						if to_id in self.processor.nodes:
							conn_key = (collapsed_node_id, to_id, label, bidirectional)
							if conn_key not in exit_connections:
								exit_connections.add(conn_key)
								# Preserve bidirectional arrows for method calls
								arrow = '<-->' if bidirectional else '-->'
								if label:
									new_connections.append(f'    {collapsed_node_id} {arrow}|{label}| {to_id}')
								else:
									new_connections.append(f'    {collapsed_node_id} {arrow} {to_id}')
		
		self.processor.connections = new_connections

	def _preprocess_collapsed_subgraphs(self):
		"""Preprocess and identify subgraphs that should be collapsed."""
		# Find all scopes that should be collapsed
		scopes_to_collapse = []
		for scope in set(self.processor.node_scopes.values()):
			if scope and scope != "main" and self._is_subgraph_too_large(scope):
				scopes_to_collapse.append(scope)
		
		# Collapse each large subgraph
		for scope in scopes_to_collapse:
			node_count = self._get_subgraph_node_count(scope)
			
			# Determine subgraph name
			if scope and scope.startswith("class_"):
				if "_" in scope[6:]:  # Has method name
					class_name, method_name = scope[6:].split("_", 1)
					subgraph_name = f"Method: {method_name} ({node_count} nodes)"
				else:
					class_name = scope[6:]  # Remove "class_" prefix
					subgraph_name = f"Class: {class_name} ({node_count} nodes)"
			elif scope and "_call_" in scope:
				# Function call instance subgraph
				func_name, call_instance = scope.split("_call_", 1)
				subgraph_name = f"Function: {func_name}() - Call {call_instance} ({node_count} nodes)"
			elif scope:
				# Function subgraph
				subgraph_name = f"Function: {scope}() ({node_count} nodes)"
			else:
				# Fallback for empty scope
				subgraph_name = f"Main Flow ({node_count} nodes)"
			
			# Store metadata for potential expansion
			scope_nodes = [nid for nid, sc in self.processor.node_scopes.items() if sc == scope]
			
			# Get all nodes from nested subgraphs as well
			all_nodes_to_remove = set(scope_nodes)
			self._collect_nested_nodes(scope, all_nodes_to_remove)
			collapsed_node_id = f"collapsed_nodes__{scope}_{node_count}"

			FlowchartPostProcessor.collapsed_subgraphs[scope] = {
				"node_count": node_count,
				"original_scope": scope,
				"subgraph_name": subgraph_name,
				"collapsed_node_id": collapsed_node_id,
				"scope_nodes": list(all_nodes_to_remove)
			}
			
			# Remove all nodes (including nested ones) from main flow
			for node_id in all_nodes_to_remove:
				if node_id in self.processor.nodes:
					del self.processor.nodes[node_id]

	def _collect_nested_nodes(self, scope, node_set):
		"""Recursively collect all nodes from nested subgraphs."""
		if scope in self.processor.scope_children:
			for child_scope in self.processor.scope_children[scope]:
				child_nodes = [nid for nid, sc in self.processor.node_scopes.items() if sc == child_scope]
				node_set.update(child_nodes)
				self._collect_nested_nodes(child_scope, node_set)
		
		if scope and scope.startswith("class_") and "_" not in scope[6:]:
			class_name = scope[6:]
			method_scopes = [s for s in self.processor.node_scopes.values() 
						   if s and s.startswith(f"class_{class_name}_")]
			for method_scope in method_scopes:
				method_nodes = [nid for nid, sc in self.processor.node_scopes.items() if sc == method_scope]
				node_set.update(method_nodes)
				self._collect_nested_nodes(method_scope, node_set)

	def _build_subgraphs(self):
		"""Create nested Mermaid subgraph sections based on call hierarchy and class structure."""
		lines = []
		visited_scopes = set()  # Track visited scopes to prevent infinite recursion

		def build(scope, indent):
			# Prevent infinite recursion
			if scope in visited_scopes:
				return
			visited_scopes.add(scope)
			# Only create subgraph if this scope has visible nodes
			# Exception: class scopes can be created even without nodes (they contain method subgraphs)
			scope_nodes = [nid for nid, sc in self.processor.node_scopes.items() if sc == scope]
			if not scope_nodes and not (scope and scope.startswith("class_") and scope.count("_") == 1):
				return
			
			# Check if subgraph is too large and should be collapsed
			# Don't collapse the main scope - it should always be visible
			if scope != "main" and self._is_subgraph_too_large(scope):
				self._build_collapsed_subgraph(scope, indent, lines)
				return
			
			# Determine subgraph type and name
			if scope and scope.startswith("class_"):
				# Class subgraph
				if "_" in scope[6:]:  # Has method name
					class_name, method_name = scope[6:].split("_", 1)
					subgraph_name = f"Method: {method_name}"
				else:
					class_name = scope[6:]  # Remove "class_" prefix
					subgraph_name = f"Class: {class_name}"
			elif scope == "main":
				# Main flow - don't create a subgraph, just add nodes directly
				subgraph_name = None
			elif scope and "_call_" in scope:
				# Function call instance subgraph
				func_name, call_instance = scope.split("_call_", 1)
				subgraph_name = f"Function: {func_name}() - Call {call_instance}"
			elif scope:
				# Function subgraph
				subgraph_name = f"Function: {scope}()"
			else:
				# Fallback for empty scope
				subgraph_name = "Main Flow"
			
			if subgraph_name:
				lines.append(f"{indent}subgraph \"{subgraph_name}\"")
			
			# Add nodes for this scope
			for node_id in scope_nodes:
				if node_id in self.processor.nodes:
					lines.append(f"{indent}    {self.processor.nodes[node_id]}")

			# For class subgraphs, find and nest method subgraphs
			if scope and scope.startswith("class_") and "_" not in scope[6:]:
				# This is a class scope, find its methods
				class_name = scope[6:]
				method_scopes = [s for s in self.processor.node_scopes.values() 
							   if s and s.startswith(f"class_{class_name}_")]
				method_scopes = sorted(list(set([s for s in method_scopes if s is not None])))

				# Remove current scope from the list os scopes
				# Build method subgraphs nested inside class
				for method_scope in method_scopes:
					build(method_scope, indent + "    ")
			
			# For other scopes, find their children
			elif scope in self.processor.scope_children:
				children = sorted([c for c in self.processor.scope_children[scope] if c is not None])
				for child in children:
					build(child, indent + "    ")
			
			if subgraph_name:
				lines.append(f"{indent}end")

		# Build main flow subgraph
		build("main", "")
		
		# Build class subgraphs (these will contain their method subgraphs)
		# Look for class definition scopes by finding method scopes and extracting class names
		# Method scopes have format: class_ClassName_methodName
		# We can infer class scopes from method scopes
		class_scopes = set()
		for node_id, scope in self.processor.node_scopes.items():
			if scope and scope.startswith("class_") and scope.count("_") >= 2:
				# This is a method scope, extract the class name
				parts = scope.split("_")
				if len(parts) >= 3:  # class_ClassName_methodName
					class_name = parts[1]
					class_scope = f"class_{class_name}"
					class_scopes.add(class_scope)
		class_scopes = sorted(list(class_scopes))
		
		for class_scope in class_scopes:
			build(class_scope, "")
		
		# Build function subgraphs - only for scopes that have actual nodes
		# Filter out nested scopes (those that are children of other scopes)
		all_nested_scopes = set()
		for parent_scope, children in self.processor.scope_children.items():
			all_nested_scopes.update(children)
		
		function_scopes = [s for s in self.processor.node_scopes.values() 
						  if s and not s.startswith("class_") and s not in all_nested_scopes]
		function_scopes = sorted(list(set([s for s in function_scopes if s is not None])))
		for function_scope in function_scopes:
			# Only build subgraph if this scope has visible nodes
			scope_nodes = [nid for nid, sc in self.processor.node_scopes.items() if sc == function_scope]
			if scope_nodes:  # Only create subgraph if there are actual nodes
				build(function_scope, "")

		return lines

	def _add_connections(self):
		"""Add all connections between nodes."""
		lines = []
		
		# Add all connections
		for connection in self.processor.connections:
			lines.append(f"    {connection}")
		
		return lines

	def clean_mermaid_diagram(self, mermaid_string):
		"""Remove floating nodes (nodes that are not connected to anything)."""
		return mermaid_string

	def post_process(self):
		"""Run all post-processing steps."""
		print("=== Starting post-processing ===")
		
		# Step 1: Preprocess collapsed subgraphs (remove large subgraph nodes)
		self._preprocess_collapsed_subgraphs()
		
		# Step 2: Optimize graph (remove bypass nodes)
		self._optimize_graph()
		
		# Step 3: Redirect connections to collapsed subgraphs
		self._redirect_connections_to_subgraphs()

		# Step 4: Prune unreferenced nodes (functions and classes)
		self._prune_unreferenced_nodes()
		
		print("=== Post-processing completed ===")

	def generate_mermaid(self):
		"""Generate the final Mermaid diagram string."""
		mermaid_string = "graph TD\n"
		mermaid_string += "\t" + "\n\t".join(self.processor.nodes.values()) + "\n"
		mermaid_string += "\n".join(self._build_subgraphs()) + "\n"
		mermaid_string += "\n".join(self._add_connections()) + "\n"
		
		
		# Clean the Mermaid diagram before returning
		cleaned_mermaid = self.clean_mermaid_diagram(mermaid_string)
		
		# Build unified name-to-line mapping from all definitions
		name_to_line_map = self.processor.entry_line_mapping if hasattr(self.processor, 'entry_line_mapping') else {}
		
		# Get all available subgraphs from node_scopes
		all_subgraphs = list(set(self.processor.node_scopes.values()))
		# Filter out None, empty strings, and main scope
		all_subgraphs = [scope for scope in all_subgraphs if scope and scope != "main"]
		
		# Return collapsed subgraphs metadata and configuration data
		# Convert sets to lists for JSON serialization
		metadata = {
			"collapsed_subgraphs": FlowchartPostProcessor.collapsed_subgraphs,
			"subgraph_whitelist": list(FlowchartPostProcessor.subgraph_whitelist),
			"force_collapse_list": list(FlowchartPostProcessor.force_collapse_list),
			"all_subgraphs": all_subgraphs,  # Add all available subgraphs
			# Include node to source line mapping when available (adjusted for entry offset)
			# Include file path to help consumers locate the file
			"file_path": getattr(self.processor, 'file_path', None),
			# Unified mapping for all definitions
			"name_to_line_map": name_to_line_map
		}
		return cleaned_mermaid, metadata
>>>>>>> bb3a9a70
<|MERGE_RESOLUTION|>--- conflicted
+++ resolved
@@ -1,11 +1,11 @@
 """Backwards compatible entry point for post-processing utilities."""
 from __future__ import annotations
 
+import os
+import re
 from flowchart.post_processing import FlowchartPostProcessor
 
-<<<<<<< HEAD
-__all__ = ["FlowchartPostProcessor"]
-=======
+class FlowchartPostProcessor:
 	def __init__(self, processor):
 		self.processor = processor
 		# Clear class variables to prevent state bleeding between tests
@@ -546,5 +546,4 @@
 			# Unified mapping for all definitions
 			"name_to_line_map": name_to_line_map
 		}
-		return cleaned_mermaid, metadata
->>>>>>> bb3a9a70
+		return cleaned_mermaid, metadata