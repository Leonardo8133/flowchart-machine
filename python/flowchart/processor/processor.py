import ast
import os
import html
import re
import logging
from typing import Dict, List, Set, Optional, Any, Union
from processor.config import FlowchartConfig
import processor.handlers as handlers

# Configure logging
logger = logging.getLogger(__name__)

class FlowchartProcessor:
    """
    Core flowchart processing logic for generating Mermaid JS flowcharts.
    """

    def __init__(self):
        # Core data structures
        self.nodes = {}
        self.connections = []
        self.node_scopes = {}
        self.scope_children = {}
        
        # Processing state
        self.node_counter = 0
        self.loop_stack = []
        self.call_stack = []
        self.end_id = None
        self.last_added_node = None
        self.next_node_label = None

        # Function definitions and context
        self.function_defs = {}
        self.class_defs = {} # Added for class definitions - format: {class_name: {"node": class_node, "methods": {method_name: method_node}}}
        self.context_data = {}
        
<<<<<<< HEAD
        # Entry context for focused processing
        self.entry_type = None
        self.entry_name = None
        self.entry_class = None
=======
        # Variable type tracking for method resolution
        self.variable_types = {} # Track variable types: {var_name: class_name}
        
        # Parameter type tracking for resolving attribute access
        # Format: {scope: {param_name: class_name}}
        self.parameter_types = {}
        
        # Attribute type tracking for resolving self.attribute access
        # Format: {scope: {attr_name: class_name}}
        self.attribute_types = {}
>>>>>>> fe32a1bc
        
        # Recursion tracking
        self.recursive_calls = {}  # Track recursive function calls
        self.function_start_nodes = {}  # Track function start nodes for recursion loops
        
        # Nesting depth tracking
        self.current_nesting_depth = 0  # Track current function call nesting depth
        
        # Configuration and display settings
        self.breakpoint_lines = set()
        self._first_import_rendered = False
        self._load_display_config()
        
        # Register handlers using Strategy Pattern
        self._register_handlers()

    def _load_display_config(self):
        """Load display configuration from environment variables."""
        config_map = {
            'show_prints': 'SHOW_PRINTS',
            'show_functions': 'SHOW_FUNCTIONS', 
            'show_for_loops': 'SHOW_FOR_LOOPS',
            'show_while_loops': 'SHOW_WHILE_LOOPS',
            'show_variables': 'SHOW_VARIABLES',
            'show_ifs': 'SHOW_IFS',
            'show_imports': 'SHOW_IMPORTS',
            'show_exceptions': 'SHOW_EXCEPTIONS',
            'show_returns': 'SHOW_RETURNS',
            'show_classes': 'SHOW_CLASSES',
            'merge_common_nodes': 'MERGE_COMMON_NODES'
        }
        
        for attr, env_var in config_map.items():
            setattr(self, attr, os.environ.get(env_var, '1') == '1')

    def _register_handlers(self):
        """Register all node handlers using Strategy Pattern."""
        self.handlers = {
            ast.If: handlers.IfHandler(self),
            ast.For: handlers.ForHandler(self),
            ast.While: handlers.WhileHandler(self),
            ast.Expr: handlers.ExprHandler(self),
            ast.Return: handlers.ReturnHandler(self),
            ast.Assign: handlers.AssignHandler(self),
            ast.AugAssign: handlers.AugAssignHandler(self),
            ast.Import: handlers.ImportHandler(self),
            ast.ImportFrom: handlers.ImportFromHandler(self),
            ast.Break: handlers.BreakHandler(self),
            ast.Continue: handlers.ContinueHandler(self),
            ast.Try: handlers.TryHandler(self),
            ast.Raise: handlers.RaiseHandler(self),
            ast.With: handlers.WithHandler(self),
            ast.Assert: handlers.AssertHandler(self),
            ast.Pass: handlers.PassHandler(self),
            ast.Lambda: handlers.LambdaHandler(self),
            ast.ListComp: handlers.ComprehensionHandler(self),
            ast.DictComp: handlers.ComprehensionHandler(self),
            ast.SetComp: handlers.ComprehensionHandler(self),
            ast.GeneratorExp: handlers.ComprehensionHandler(self),
            ast.FunctionDef: handlers.FunctionDefHandler(self),
            ast.ClassDef: handlers.ClassHandler(self),
            'exit_function': handlers.ExitFunctionHandler(self),
            'print': handlers.PrintHandler(self),
            'method': handlers.MethodHandler(self),
            'property': handlers.PropertyHandler(self)
        }
        self.default_handler = handlers.UnsupportedHandler(self)

    # ===== NODE MANAGEMENT METHODS =====
    
    def _generate_id(self, prefix="node"):
        """Generate unique node ID."""
        self.node_counter += 1
        return f"{prefix}{self.node_counter}"

    def _add_node(self, node_id, text, shape=('["', '"]'), scope=None):
        """Add a node to the flowchart with max node limit check."""
        if len(self.nodes) >= FlowchartConfig.MAX_NODES:
            # Don't create any more connections if max nodes exceeded
            return False
        
        # Add breakpoint highlighting
        if self._should_highlight_breakpoint(self.last_added_node):
            text = f"🔴 {text}" if text != " " else ""

        sanitized_text = text.replace('<', '&lt').replace('>', '&gt').replace('"', "'")
        self.nodes[node_id] = f'{node_id}{shape[0]}{sanitized_text}{shape[1]}'
        self.node_scopes[node_id] = scope
        return True

    def _add_connection(self, from_id, to_id, label="", bidirectional=False):
        """Add connection between nodes with fallback handling."""
        if from_id is None or to_id is None:
            return
        
        if not label and self.next_node_label:
            label = self.next_node_label
            self.next_node_label = None

        # Handle node object fallback for max nodes exceeded
        if hasattr(from_id, 'lineno') and self.nodes:
            from_id = list(self.nodes.keys())[-1]
        
        if bidirectional:
            # Create bidirectional connection with arrows pointing both ways
            connection = f'    {from_id} <-->|{label}| {to_id}' if label else f'    {from_id} <--> {to_id}'
        else:
            connection = f'    {from_id} -->|{label}| {to_id}' if label else f'    {from_id} --> {to_id}'
        self.connections.append(connection)

    # ===== TEXT PROCESSING METHODS =====
    
    def _get_node_text(self, node):
        """Get simplified text representation of a node."""
        text = ast.unparse(node).strip()
        text = text.replace("'", '"') if "'" in text and '"' not in text else text
        text = self._simplify_data_structure(text, node)
        
        # Replace quotes with backticks for print statements to avoid Mermaid parsing issues
        if isinstance(node, ast.Expr) and isinstance(node.value, ast.Call):
            if hasattr(node.value.func, 'id') and node.value.func.id == 'print':
                text = text.replace('"', '`').replace("'", '`')
        
        if len(text) >= FlowchartConfig.NODE_LIMITS['max_text_length']:
            text = text[:FlowchartConfig.NODE_LIMITS['max_text_length'] - 3] + "..."
        
        return text

    def _simplify_data_structure(self, text, node=None):
        """Simplify complex data structures to readable representations."""
        if not node or not hasattr(node, 'value'):
            return text
        
        var_name = self._extract_variable_name(node)
        if not var_name:
            return text
        
        if isinstance(node.value, (ast.List, ast.Dict, ast.Tuple, ast.Set)):
            nested_types = self._get_nested_types(node.value)
            type_name = type(node.value).__name__
            return f'{var_name} = {type_name}[{nested_types}]' if nested_types else f'{var_name} = {type_name}'
        
        return text

    def _extract_variable_name(self, node):
        """Extract variable name from assignment node."""
        if hasattr(node, 'targets') and node.targets:
            target = node.targets[0]
            return target.id if isinstance(target, ast.Name) else None
        elif hasattr(node, 'target') and isinstance(node.target, ast.Name):
            return node.target.id
        return None

    def _get_nested_types(self, node):
        """Get nested data types as string representation."""
        elements = getattr(node, 'elts', []) if hasattr(node, 'elts') else getattr(node, 'values', [])
        types = set()
        
        for elt in elements:
            if isinstance(elt, (ast.List, ast.Tuple, ast.Set, ast.Dict)):
                types.add(type(elt).__name__)
            elif isinstance(elt, ast.Constant):
                types.add(type(elt.value).__name__)
        
        return ", ".join(sorted(types)) if types else None

    def _get_operator_symbol(self, op):
        """Convert AST operator to string symbol."""
        op_map = {
            ast.Add: '+', ast.Sub: '-', ast.Mult: '*', ast.Div: '/',
            ast.Mod: '%', ast.Pow: '**', ast.LShift: '<<', ast.RShift: '>>',
            ast.BitOr: '|', ast.BitXor: '^', ast.BitAnd: '&', ast.FloorDiv: '//'
        }
        return op_map.get(type(op), str(op))

    # ===== CONTEXT EXTRACTION METHODS =====
    
    def _extract_context(self, tree):
        """Extract docstrings and variables for each function."""
        for function_node in ast.walk(tree):
            if isinstance(function_node, ast.FunctionDef):
                docstring = ast.get_docstring(function_node) or ""
                variables = self._extract_function_variables(function_node)
                self.context_data[function_node.name] = {
                    "docstring": docstring,
                    "variables": sorted(list(variables))
                }

    def _extract_function_variables(self, function_node):
        """Extract variables from function definition."""
        variables = set()
        
        # Add function arguments
        for arg in function_node.args.args:
            variables.add(arg.arg)
        
        # Add variables from assignments in function body
        for body_item in function_node.body:
            for node in ast.walk(body_item):
                if isinstance(node, ast.Assign):
                    for target in node.targets:
                        if isinstance(target, ast.Name):
                            variables.add(target.id)
                elif isinstance(node, ast.AugAssign) and isinstance(node.target, ast.Name):
                    variables.add(node.target.id)
        
        return variables

    # ===== NODE FILTERING METHODS =====
    
    def _should_process_node(self, node, index):
        """Check if node should be processed based on filters and type."""
        # Skip docstring nodes
        if self._is_docstring_node(node, index):
            return False
        
        # Skip function definitions - they should not appear as nodes in the flowchart
        # Function definitions are stored separately for function calls and context data
        if isinstance(node, ast.FunctionDef):
            return False
        
        # Allow class definitions to be processed (they create subgraphs but don't connect to main flow)
        # Class definitions are handled by ClassHandler
        
        # Allow method body nodes to be processed (they create nodes within method subgraphs)
        # Method body nodes are processed by _process_method_body
        
        # Apply type-based filters
        filter_methods = [
            self._filter_for_loops,
            self._filter_while_loops,
            self._filter_variables,
            self._filter_ifs,
            self._filter_exceptions,
            self._filter_returns,
            self._filter_classes
        ]
        
        return all(filter_method(node) for filter_method in filter_methods)

    def _is_docstring_node(self, node, index):
        """Check if node is a docstring."""
        return (index == 0 and 
                isinstance(node, ast.Expr) and 
                isinstance(node.value, ast.Constant) and 
                isinstance(node.value.value, str))

    def _filter_for_loops(self, node):
        return self.show_for_loops or not isinstance(node, ast.For)
    
    def _filter_classes(self, node):
        return self.show_classes or not isinstance(node, ast.ClassDef)

    def _filter_while_loops(self, node):
        return self.show_while_loops or not isinstance(node, ast.While)

    def _filter_variables(self, node):
        return self.show_variables or not isinstance(node, (ast.Assign, ast.AugAssign))

    def _filter_ifs(self, node):
        return self.show_ifs or not isinstance(node, ast.If)

    def _filter_exceptions(self, node):
        return self.show_exceptions or not isinstance(node, ast.Try)

    def _filter_returns(self, node):
        return self.show_returns or not isinstance(node, ast.Return)

    def _filter_classes(self, node):
        return self.show_classes or not isinstance(node, ast.ClassDef)

    def _filter_main_guard(self, node):
        """Filter out main guard if statements."""
        if isinstance(node, ast.If):
            return '__name__ == "__main__"' not in self._get_node_text(node.test)
        return True

    # ===== NODE PROCESSING METHODS =====
    
    def _process_node_list(self, nodes, prev_id, scope, next_node_label=None):
        """Process a list of nodes using the strategy pattern."""
        current_id = prev_id
        # Set next node label for the first node
        if next_node_label is not None:
            self.next_node_label = next_node_label
        
        # Track function start node for recursion detection
        if scope and scope in self.function_defs and current_id not in self.function_start_nodes.values():
            self.function_start_nodes[scope] = current_id
        
        for index, node in enumerate(nodes):
            if current_id is None:
                break
            
            if not self._should_process_node(node, index):
                continue
            
            self.last_added_node = node
            handler : handlers.NodeHandler = self.handlers.get(type(node), self.default_handler)
            new_id = handler.handle(node, current_id, scope)

            # Reset next node label after the first node
            self.next_node_label = None

            if current_id == new_id:
                continue
            
            # Handle max nodes limit
            if new_id is False:
                self._handle_max_nodes_exceeded(current_id)
                break
            
            # Handle None return (end of flow)
            if new_id is None:
                break

            current_id = new_id
        
        return current_id

    def _handle_max_nodes_exceeded(self, current_id):
        """Handle case when max nodes limit is exceeded."""
        if current_id and hasattr(self, 'end_id') and self.end_id:
            self._add_connection(current_id, self.end_id, 
                               f"Max node limit {FlowchartConfig.MAX_NODES} exceeded")

    # ===== BREAKPOINT METHODS =====
    
    def set_breakpoints(self, lines):
        """Set breakpoint lines for highlighting."""
        self.breakpoint_lines = set(lines)

    def _should_highlight_breakpoint(self, node):
        """Check if node should be highlighted as breakpoint."""
        return node and hasattr(node, 'lineno') and node.lineno in self.breakpoint_lines

    def _is_recursive_call(self, func_name, current_scope):
        """Check if a function call is recursive (calling itself)."""
        return func_name == current_scope

    def _get_function_start_node(self, func_name):
        """Get the start node ID for a function (first node in function body)."""
        if func_name in self.function_start_nodes:
            return self.function_start_nodes[func_name]
        return None

    def _is_nesting_limit_exceeded(self):
        """Check if the current nesting depth exceeds the maximum allowed."""
        return self.current_nesting_depth >= FlowchartConfig.MAX_NESTING_DEPTH

    # ===== MAIN PROCESSING METHOD =====
    
    def process_code(self, python_code, context=None):
        """Main method to process Python code and generate flowchart."""
        try:
            print("=== Starting flowchart processing ===")
            
            # Set entry context if provided
            if context:
                self.entry_type = context.get('entry_type')
                self.entry_name = context.get('entry_name')
                self.entry_class = context.get('entry_class')
            
            # Parse and setup
            tree = ast.parse(python_code)
            self._extract_context(tree)
            
            # Create start and end nodes
            start_id = self._generate_id("start")
            self._add_node(start_id, "Start", shape=FlowchartConfig.SHAPES['start'])
            self.end_id = self._generate_id("end")
            self._add_node(self.end_id, "End", shape=FlowchartConfig.SHAPES['end'])

            # Separate function definitions from main flow
            main_flow_nodes = [node for node in tree.body if not isinstance(node, ast.FunctionDef)]
            for node in tree.body:
                if isinstance(node, ast.FunctionDef):
                    self.function_defs[node.name] = node
                elif isinstance(node, ast.ClassDef):
<<<<<<< HEAD
                    self.class_defs[node.name] = node
            
            logger.debug(f"Function definitions: {self.function_defs.keys()}")
            logger.debug(f"Class definitions: {self.class_defs.keys()}")
=======
                    # Store class with methods structure
                    methods = {}
                    for item in node.body:
                        if isinstance(item, ast.FunctionDef):
                            methods[item.name] = item
                    self.class_defs[node.name] = {
                        "node": node,
                        "methods": methods
                    }
>>>>>>> fe32a1bc

            # Process main flow
            current_id = self._process_main_flow(start_id, main_flow_nodes)
            
            # Connect to end if needed
            if current_id and current_id != start_id and current_id is not False:
                # Check if this is a method call node with a tracked last node
                # If so, use the last node inside the method for end connection
                if hasattr(self, 'method_last_nodes') and current_id in self.method_last_nodes:
                    end_node = self.method_last_nodes[current_id]
                    if end_node and end_node != current_id:
                        self._add_connection(end_node, self.end_id)
                    else:
                        self._add_connection(current_id, self.end_id)
                else:
                    self._add_connection(current_id, self.end_id)

            print("=== Flowchart processing completed successfully ===")
            return True

        except Exception as e:
            error_message = f"Error processing code: {e.__class__.__name__} - {e}"
            print(f"ERROR: {error_message}")
            return False

    def _process_main_flow(self, start_id, main_flow_nodes):
        """Process the main flow of nodes."""
        current_id = start_id
        
        for node in main_flow_nodes:
            handler = self.handlers.get(type(node), self.default_handler)
            self.last_added_node = node
            
            # Set main scope for nodes in the main flow
            # Check if the handler's handle method accepts a scope parameter
            try:
                current_id = handler.handle(node, current_id, scope="main")
            except TypeError:
                # Handler doesn't accept scope parameter, call without it
                current_id = handler.handle(node, current_id)
            
            if current_id is False:  # Max nodes limit hit
                break
            elif current_id is None:  # Handler handled the flow completely (e.g., main guard)
                break
        
        return current_id
<|MERGE_RESOLUTION|>--- conflicted
+++ resolved
@@ -35,12 +35,10 @@
         self.class_defs = {} # Added for class definitions - format: {class_name: {"node": class_node, "methods": {method_name: method_node}}}
         self.context_data = {}
         
-<<<<<<< HEAD
         # Entry context for focused processing
         self.entry_type = None
         self.entry_name = None
         self.entry_class = None
-=======
         # Variable type tracking for method resolution
         self.variable_types = {} # Track variable types: {var_name: class_name}
         
@@ -51,7 +49,6 @@
         # Attribute type tracking for resolving self.attribute access
         # Format: {scope: {attr_name: class_name}}
         self.attribute_types = {}
->>>>>>> fe32a1bc
         
         # Recursion tracking
         self.recursive_calls = {}  # Track recursive function calls
@@ -431,12 +428,6 @@
                 if isinstance(node, ast.FunctionDef):
                     self.function_defs[node.name] = node
                 elif isinstance(node, ast.ClassDef):
-<<<<<<< HEAD
-                    self.class_defs[node.name] = node
-            
-            logger.debug(f"Function definitions: {self.function_defs.keys()}")
-            logger.debug(f"Class definitions: {self.class_defs.keys()}")
-=======
                     # Store class with methods structure
                     methods = {}
                     for item in node.body:
@@ -446,7 +437,6 @@
                         "node": node,
                         "methods": methods
                     }
->>>>>>> fe32a1bc
 
             # Process main flow
             current_id = self._process_main_flow(start_id, main_flow_nodes)
